--- conflicted
+++ resolved
@@ -67,44 +67,3 @@
 
 	return 0;
 }
-<<<<<<< HEAD
-
-int faidx_fetch_nseq(const faidx_t *fai) 
-{
-	return fai->n;
-}
-
-char *faidx_fetch_seq(const faidx_t *fai, const char *c_name, int p_beg_i, int p_end_i, int *len)
-{
-	int l;
-	char c;
-    khiter_t iter;
-    faidx1_t val;
-	char *seq=NULL;
-
-    // Adjust position
-    iter = kh_get(s, fai->hash, c_name);
-    if(iter == kh_end(fai->hash)) return 0;
-    val = kh_value(fai->hash, iter);
-	if(p_end_i < p_beg_i) p_beg_i = p_end_i;
-    if(p_beg_i < 0) p_beg_i = 0;
-    else if(val.len <= p_beg_i) p_beg_i = val.len - 1;
-    if(p_end_i < 0) p_end_i = 0;
-    else if(val.len <= p_end_i) p_end_i = val.len - 1;
-
-    // Now retrieve the sequence 
-	l = 0;
-	seq = (char*)malloc(p_end_i - p_beg_i + 2);
-	razf_seek(fai->rz, val.offset + p_beg_i / val.line_blen * val.line_len + p_beg_i % val.line_blen, SEEK_SET);
-	while (razf_read(fai->rz, &c, 1) == 1 && l < p_end_i - p_beg_i + 1)
-		if (isgraph(c)) seq[l++] = c;
-	seq[l] = '\0';
-	*len = l;
-	return seq;
-}
-
-#ifdef FAIDX_MAIN
-int main(int argc, char *argv[]) { return faidx_main(argc, argv); }
-#endif
-=======
->>>>>>> 1b40cafb
