--- conflicted
+++ resolved
@@ -237,8 +237,12 @@
 		case 'u': compress_level = 0; break;
 		case '1': compress_level = 1; break;
 		case 'l': settings.library = strdup(optarg); break;
-<<<<<<< HEAD
-		case 'L': settings.bed = bed_read(optarg); break;
+		case 'L':
+			if ((settings.bed = bed_read(optarg)) == NULL) {
+				ret = 1;
+				goto view_end;
+			}
+			break;
 		case 'r':
 			if (add_read_group_single(&settings, optarg) != 0) {
 				ret = 1;
@@ -247,19 +251,10 @@
 			break;
 		case 'R':
 			if (add_read_groups_file(&settings, optarg) != 0) {
-=======
-		case 'L':
-			if (NULL == (settings.bed = bed_read(optarg))) {
->>>>>>> a5fabc51
 				ret = 1;
 				goto view_end;
 			}
 			break;
-<<<<<<< HEAD
-=======
-		case 'r': settings.rg = strdup(optarg); break;
-		case 'R': fn_rg = strdup(optarg); break;
->>>>>>> a5fabc51
 				/* REMOVED as htslib doesn't support this
 		//case 'x': out_format = "x"; break;
 		//case 'X': out_format = "X"; break;
@@ -397,14 +392,8 @@
 	if (settings.remove_aux_len) {
 		free(settings.remove_aux);
 	}
-<<<<<<< HEAD
 	if (in) sam_close(in);
 	if (out) sam_close(out);
-=======
-	if (NULL != in) sam_close(in);
-	if (!is_count && NULL != out)
-		sam_close(out);
->>>>>>> a5fabc51
 	return ret;
 }
 
