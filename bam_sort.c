#include <stdbool.h>
#include <stdlib.h>
#include <ctype.h>
#include <assert.h>
#include <errno.h>
#include <stdio.h>
#include <string.h>
#include <regex.h>
#include <time.h>
#include <unistd.h>
#include "htslib/ksort.h"
#include "htslib/khash.h"
#include "htslib/klist.h"
#include "htslib/kstring.h"
#include "htslib/sam.h"
#include "htslib/bgzf.h"

#if !defined(__DARWIN_C_LEVEL) || __DARWIN_C_LEVEL < 900000L
#define NEED_MEMSET_PATTERN4
#endif

#ifdef NEED_MEMSET_PATTERN4
void memset_pattern4(void *target, const void *pattern, size_t size) {
	uint32_t* target_iter = target;
	size_t loops = size/4;
	size_t i;
	for (i = 0; i < loops; ++i) {
		memcpy(target_iter, pattern, 4);
		++target_iter;
	}
	if (size%4 != 0)
		memcpy(target_iter, pattern, size%4);
}
#endif

KHASH_INIT(c2c, char*, char*, 1, kh_str_hash_func, kh_str_hash_equal)

#define __free_char(p)
KLIST_INIT(hdrln, char*, __free_char)

static int g_is_by_qname = 0;

static int strnum_cmp(const char *_a, const char *_b)
{
	const unsigned char *a = (const unsigned char*)_a, *b = (const unsigned char*)_b;
	const unsigned char *pa = a, *pb = b;
	while (*pa && *pb) {
		if (isdigit(*pa) && isdigit(*pb)) {
			while (*pa == '0') ++pa;
			while (*pb == '0') ++pb;
			while (isdigit(*pa) && isdigit(*pb) && *pa == *pb) ++pa, ++pb;
			if (isdigit(*pa) && isdigit(*pb)) {
				int i = 0;
				while (isdigit(pa[i]) && isdigit(pb[i])) ++i;
				return isdigit(pa[i])? 1 : isdigit(pb[i])? -1 : (int)*pa - (int)*pb;
			} else if (isdigit(*pa)) return 1;
			else if (isdigit(*pb)) return -1;
			else if (pa - a != pb - b) return pa - a < pb - b? 1 : -1;
		} else {
			if (*pa != *pb) return (int)*pa - (int)*pb;
			++pa; ++pb;
		}
	}
	return *pa? 1 : *pb? -1 : 0;
}

#define HEAP_EMPTY UINT64_MAX

typedef struct {
	int i;
	uint64_t pos, idx;
	bam1_t *b;
} heap1_t;

#define __pos_cmp(a, b) ((a).pos > (b).pos || ((a).pos == (b).pos && ((a).i > (b).i || ((a).i == (b).i && (a).idx > (b).idx))))

// Function to compare reads in the heap and determine which one is < the other
static inline int heap_lt(const heap1_t a, const heap1_t b)
{
	if (g_is_by_qname) {
		int t;
		if (a.b == NULL || b.b == NULL) return a.b == NULL? 1 : 0;
		t = strnum_cmp(bam_get_qname(a.b), bam_get_qname(b.b));
		return (t > 0 || (t == 0 && (a.b->core.flag&0xc0) > (b.b->core.flag&0xc0)));
	} else return __pos_cmp(a, b);
}

KSORT_INIT(heap, heap1_t, heap_lt)

typedef struct trans_tbl {
	int32_t n_targets;
	int* tid_trans;
	kh_c2c_t* rg_trans;
	kh_c2c_t* pg_trans;
	bool lost_coord_sort;
} trans_tbl_t;

static void trans_tbl_destroy(trans_tbl_t *tbl) {
	free(tbl->tid_trans);
	khiter_t iter;
	for (iter = kh_begin(tbl->rg_trans); iter != kh_end(tbl->rg_trans); ++iter) {
		if (kh_exist(tbl->rg_trans, iter)) {
			free(kh_value(tbl->rg_trans, iter));
			free(kh_key(tbl->rg_trans, iter));
		}
	}
	for (iter = kh_begin(tbl->pg_trans); iter != kh_end(tbl->pg_trans); ++iter) {
		if (kh_exist(tbl->pg_trans, iter)) {
			free(kh_value(tbl->pg_trans, iter));
			free(kh_key(tbl->pg_trans, iter));
		}
	}
		
	kh_destroy(c2c,tbl->rg_trans);
	kh_destroy(c2c,tbl->pg_trans);
}

static void pretty_header(char** text_in_out, int32_t text_len)
{
	char* output, *output_pointer;
	output = output_pointer = (char*)calloc(1,text_len+1);
	output[text_len] = '\0';

	// Read @HD and write
	regex_t hd_regex, sq_regex, pg_regex, rg_regex, co_regex, other_regex;
	regmatch_t matches[1];
	if (regcomp( &hd_regex, "^@HD.*$", REG_EXTENDED|REG_NEWLINE ))
		abort();
	{
		if (regexec( &hd_regex, *text_in_out, 1, &matches[0], 0 ) != 0) {
			fprintf(stderr, "[pretty_header] invalid header no @HD found\n");
			exit(1);
		}
		size_t match_size = matches[0].rm_eo - matches[0].rm_so;
		memcpy(output_pointer, *text_in_out+matches[0].rm_so, match_size);
		output_pointer[match_size] = '\n';
		output_pointer += match_size + 1;
	}
	regfree(&hd_regex);

	// Read @SQ's and write
	if (regcomp( &sq_regex, "^@SQ.*$", REG_EXTENDED|REG_NEWLINE )) abort();
	char* sq_pointer = *text_in_out;
	while (*text_in_out+text_len > sq_pointer && regexec( &sq_regex, sq_pointer, 1, &matches[0], 0) == 0) {
		size_t match_size = matches[0].rm_eo - matches[0].rm_so;
		memcpy(output_pointer, sq_pointer+matches[0].rm_so, match_size);
		output_pointer[match_size] = '\n';
		output_pointer += match_size + 1;
		sq_pointer += matches[0].rm_eo + 1;
	}
	regfree(&sq_regex);

	// Read @RG's and write
	if (regcomp( &rg_regex, "^@RG.*$", REG_EXTENDED|REG_NEWLINE )) abort();
	char* rg_pointer = *text_in_out;
	while (*text_in_out+text_len > rg_pointer && regexec( &rg_regex, rg_pointer, 1, &matches[0], 0) == 0) {
		size_t match_size = matches[0].rm_eo - matches[0].rm_so;
		memcpy(output_pointer, rg_pointer+matches[0].rm_so, match_size);
		output_pointer[match_size] = '\n';
		output_pointer += match_size + 1;
		rg_pointer += matches[0].rm_eo + 1;
	}
	regfree(&rg_regex);

	// Read @PG's and write
	if (regcomp( &pg_regex, "^@PG.*$", REG_EXTENDED|REG_NEWLINE )) abort();
	char* pg_pointer = *text_in_out;
	while (*text_in_out+text_len > pg_pointer && regexec( &pg_regex, pg_pointer, 1, &matches[0], 0) == 0) {
		size_t match_size = matches[0].rm_eo - matches[0].rm_so;
		memcpy(output_pointer, pg_pointer+matches[0].rm_so, match_size);
		output_pointer[match_size] = '\n';
		output_pointer += match_size + 1;
		pg_pointer += matches[0].rm_eo + 1;
	}
	regfree(&pg_regex);

	// Read @CO's and write
	if (regcomp( &co_regex, "^@CO.*$", REG_EXTENDED|REG_NEWLINE )) abort();
	char* co_pointer = *text_in_out;
	while (*text_in_out+text_len > co_pointer && regexec( &co_regex, co_pointer, 1, &matches[0], 0) == 0) {
		size_t match_size = matches[0].rm_eo - matches[0].rm_so;
		memcpy(output_pointer, co_pointer+matches[0].rm_so, match_size);
		output_pointer[match_size] = '\n';
		output_pointer += match_size + 1;
		co_pointer += matches[0].rm_eo + 1;
	}
	regfree(&co_regex);

	// Read any other not HD,SQ,RG,PG,CO tags and write
	if (regcomp( &other_regex, "^@([^HSCPR]|H[^D]|S[^Q]|[PR][^G]|C[^O]).*$", REG_EXTENDED|REG_NEWLINE )) abort();
	char* other_pointer = *text_in_out;
	while (*text_in_out+text_len > other_pointer && regexec( &other_regex, other_pointer, 1, &matches[0], 0) == 0) {
		size_t match_size = matches[0].rm_eo - matches[0].rm_so;
		memcpy(output_pointer, other_pointer+matches[0].rm_so, match_size);
		output_pointer[match_size] = '\n';
		output_pointer += match_size + 1;
		other_pointer += matches[0].rm_eo + 1;
	}
	regfree(&other_regex);

	// Safety check, make sure we copied it all, if we didn't something is wrong with the header
	if ( output+text_len != output_pointer ) {
		fprintf(stderr, "[pretty_header] invalid header\n");
		exit(1);
	}
	*text_in_out = output;
}

static void trans_tbl_init(bam_hdr_t* out, bam_hdr_t* translate, trans_tbl_t* tbl, bool merge_rg, bool merge_pg)
{
	// No need to translate header into itself
	if (out == translate) { merge_rg = merge_pg = true; }
	
	tbl->n_targets = translate->n_targets;
	tbl->tid_trans = (int*)calloc(translate->n_targets, sizeof(int));
	tbl->rg_trans = kh_init(c2c);
	tbl->pg_trans = kh_init(c2c);
	if (!tbl->tid_trans || !tbl->rg_trans || !tbl->pg_trans) { perror("out of memory"); exit(-1); }
	
	int32_t out_len = out->l_text;
	while (out_len > 0 && out->text[out_len-1] == '\n') {--out_len; } // strip trailing \n's
	kstring_t out_text = { 0, 0, NULL };
	kputsn(out->text, out_len, &out_text);
	
	// Naive way of doing this but meh
	int i, j, min_tid = -1;
	tbl->lost_coord_sort = false;
	for (i = 0; i < translate->n_targets; ++i) {
		int tid = -1;
		// Search 'out' for entries in 'translate' and map them
		for (j = 0; j < out->n_targets; j++) {
			if (!strcmp(translate->target_name[i],out->target_name[j])) {
				tid = j;
				break;
			}
		}
		if (tid == -1) { // Append missing entries to out
			tbl->tid_trans[i] = out->n_targets++;
			out->target_name = (char**)realloc(out->target_name, sizeof(char*)*out->n_targets);
			out->target_name[out->n_targets-1] = strdup(translate->target_name[i]);
			out->target_len = (uint32_t*)realloc(out->target_len, sizeof(uint32_t)*out->n_targets);
			out->target_len[out->n_targets-1] = translate->target_len[i];
			// grep line with regex '^@SQ.*\tSN:%s(\t.*$|$)', translate->target_name[i]
			// from translate->text
			regex_t sq_id;
			regmatch_t* matches = (regmatch_t*)calloc(2, sizeof(regmatch_t));
			if (matches == NULL) { perror("out of memory"); exit(-1); }
			kstring_t seq_regex = { 0, 0, NULL };
			ksprintf(&seq_regex, "^@SQ.*\tSN:%s(\t.*$|$)", translate->target_name[i]);
			regcomp(&sq_id, seq_regex.s, REG_EXTENDED|REG_NEWLINE);
			free(seq_regex.s);
			if (regexec(&sq_id, translate->text, 1, matches, 0) != 0)
			{
				fprintf(stderr, "[trans_tbl_init] @SQ SN (%s) found in binary header but not text header.\n",translate->target_name[i]);
				exit(1);
			}
			regfree(&sq_id);
			
			// Produce our output line and append it to out_text
			kputc('\n', &out_text);
			kputsn(translate->text+matches[0].rm_so, matches[0].rm_eo-matches[0].rm_so, &out_text);
			
			free(matches);
		} else {
			tbl->tid_trans[i] = tid;
		}
		if (tbl->tid_trans[i] > min_tid) {
			min_tid = tbl->tid_trans[i];
		} else {
			tbl->lost_coord_sort = true;
		}
	}
	
	// grep @RG id's
	regex_t rg_id;
	regmatch_t* matches = (regmatch_t*)calloc(2, sizeof(regmatch_t));
	if (matches == NULL) { perror("out of memory"); exit(-1); }
	regcomp(&rg_id, "^@RG.*\tID:([!-)+-<>-~][ !-~]*)(\t.*$|$)", REG_EXTENDED|REG_NEWLINE);
	char* text = translate->text;
	klist_t(hdrln) *rg_list = kl_init(hdrln);
	while(1) { //	foreach rg id in translate's header
		if (regexec(&rg_id, text, 2, matches, 0) != 0) break;
		// matches[0] is the whole @RG line; matches[1] is the ID field value
		kstring_t match_id = { 0, 0, NULL };
		kputsn(text+matches[1].rm_so, matches[1].rm_eo-matches[1].rm_so, &match_id);
		
		// is our matched ID in our output list already
		regex_t rg_id_search;
		kstring_t rg_regex = { 0, 0, NULL };
		ksprintf(&rg_regex, "^@RG.*\tID:%s(\t.*$|$)", match_id.s);
		regcomp(&rg_id_search, rg_regex.s, REG_EXTENDED|REG_NEWLINE|REG_NOSUB);
		free(rg_regex.s);
		kstring_t transformed_id = { 0, 0, NULL };
		bool transformed_equals_match;
		if (regexec(&rg_id_search, out->text, 0, NULL, 0) != 0  || merge_rg) {
			// Not in there so can add it as 1-1 mapping
			kputs(match_id.s, &transformed_id);
			transformed_equals_match = true;
		} else {
			// It's in there so we need to transform it by appending random number to id
			ksprintf(&transformed_id, "%s-%0lX", match_id.s, lrand48());
			transformed_equals_match = false;
		}
		regfree(&rg_id_search);

		// Insert it into our translation map
		int in_there = 0;
		khiter_t iter = kh_put(c2c, tbl->rg_trans, ks_release(&match_id), &in_there);
		char *transformed_id_s = ks_release(&transformed_id);
		kh_value(tbl->rg_trans,iter) = transformed_id_s;
		// take matched line and replace ID with transformed_id
		kstring_t transformed_line = { 0, 0, NULL };
		if (transformed_equals_match) {
			kputsn(text+matches[0].rm_so, matches[0].rm_eo-matches[0].rm_so, &transformed_line);
		} else {
			kputsn(text+matches[0].rm_so, matches[1].rm_so-matches[0].rm_so, &transformed_line);
			kputs(transformed_id_s, &transformed_line);
			kputsn(text+matches[1].rm_eo, matches[0].rm_eo-matches[1].rm_eo, &transformed_line);
		}
		
		if (!(transformed_equals_match && merge_rg)) {
			// append line to linked list for PG processing
			char** ln = kl_pushp(hdrln, rg_list);
			*ln = ks_release(&transformed_line);  // Give away to linked list
		}
		else free(transformed_line.s);

		text += matches[0].rm_eo; // next!
	}
	regfree(&rg_id);
	
	// Do same for PG id's
	regex_t pg_id;
	regcomp(&pg_id, "^@PG.*\tID:([!-)+-<>-~][ !-~]*)(\t.*$|$)", REG_EXTENDED|REG_NEWLINE);
	text = translate->text;
	klist_t(hdrln) *pg_list = kl_init(hdrln);
	while(1) { //	foreach pg id in translate's header
		if (regexec(&pg_id, text, 2, matches, 0) != 0) break;
		kstring_t match_id = { 0, 0, NULL };
		kputsn(text+matches[1].rm_so, matches[1].rm_eo-matches[1].rm_so, &match_id);

		// is our matched ID in our output list already
		regex_t pg_id_search;
		kstring_t pg_regex = { 0, 0, NULL };
		ksprintf(&pg_regex, "^@PG.*\tID:%s(\t.*$|$)", match_id.s);
		regcomp(&pg_id_search, pg_regex.s, REG_EXTENDED|REG_NEWLINE|REG_NOSUB);
		free(pg_regex.s);
		kstring_t transformed_id = { 0, 0, NULL };
		bool transformed_equals_match;
		if (regexec(&pg_id_search, out->text, 0, NULL, 0) != 0 || merge_pg) {
			// Not in there so can add it as 1-1 mapping
			kputs(match_id.s, &transformed_id);
			transformed_equals_match = true;
		} else {
			// It's in there so we need to transform it by appending random number to id
			ksprintf(&transformed_id, "%s-%0lX", match_id.s, lrand48());
			transformed_equals_match = false;
		}
		regfree(&pg_id_search);
		
		// Insert it into our translation map
		int in_there = 0;
		khiter_t iter = kh_put(c2c, tbl->pg_trans, ks_release(&match_id), &in_there);
		char *transformed_id_s = ks_release(&transformed_id);
		kh_value(tbl->pg_trans,iter) = transformed_id_s;
		// take matched line and replace ID with transformed_id
		kstring_t transformed_line = { 0, 0, NULL };
		if (transformed_equals_match) {
			kputsn(text+matches[0].rm_so, matches[0].rm_eo-matches[0].rm_so, &transformed_line);
		} else {
			kputsn(text+matches[0].rm_so, matches[1].rm_so-matches[0].rm_so, &transformed_line);
			kputs(transformed_id_s, &transformed_line);
			kputsn(text+matches[1].rm_eo, matches[0].rm_eo-matches[1].rm_eo, &transformed_line);
		}

		if (!(transformed_equals_match && merge_pg)) {
			// append line to linked list for PP processing
			char** ln = kl_pushp(hdrln, pg_list);
			*ln = ks_release(&transformed_line);  // Give away to linked list
		}
		else free(transformed_line.s);
		text += matches[0].rm_eo; // next!
	}
	regfree(&pg_id);
	// need to translate PP's on the fly in second pass because they may not be in correct order and need complete tbl->pg_trans to do this
	// for each line {
	// with ID replaced with tranformed_id and PP's transformed using the translation table
	// }
	regex_t pg_pp;
	regcomp(&pg_pp, "^@PG.*\tPP:([!-)+-<>-~][!-~]*)(\t.*$|$)", REG_EXTENDED|REG_NEWLINE);
	kliter_t(hdrln) *iter = kl_begin(pg_list);
	while (iter != kl_end(pg_list)) {
		char* data = kl_val(iter);

		kstring_t transformed_line = { 0, 0, NULL };
		// Find PP tag
		if (regexec(&pg_pp, data, 2, matches, 0) == 0) {
			// Lookup in hash table
			kstring_t pp_id = { 0, 0, NULL };
			kputsn(data+matches[1].rm_so, matches[1].rm_eo-matches[1].rm_so, &pp_id);

			khiter_t k = kh_get(c2c, tbl->pg_trans, pp_id.s);
			free(pp_id.s);
			char* transformed_id = kh_value(tbl->pg_trans,k);
			// Replace
			kputsn(data, matches[1].rm_so-matches[0].rm_so, &transformed_line);
			kputs(transformed_id, &transformed_line);
			kputsn(data+matches[1].rm_eo, matches[0].rm_eo-matches[1].rm_eo, &transformed_line);
		} else { kputs(data, &transformed_line); }
		// Produce our output line and append it to out_text
		kputc('\n', &out_text);
		kputsn(transformed_line.s, transformed_line.l, &out_text);

		free(transformed_line.s);
		free(data);
		iter = kl_next(iter);
	}
	regfree(&pg_pp);
	
	// Need to also translate @RG PG's on the fly too
	regex_t rg_pg;
	regcomp(&rg_pg, "^@RG.*\tPG:([!-)+-<>-~][!-~]*)(\t.*$|$)", REG_EXTENDED|REG_NEWLINE);
	kliter_t(hdrln) *rg_iter = kl_begin(rg_list);
	while (rg_iter != kl_end(rg_list)) {
		char* data = kl_val(rg_iter);
		
		kstring_t transformed_line = { 0, 0, NULL };
		// Find PG tag
		if (regexec(&rg_pg, data, 2, matches, 0) == 0) {
			// Lookup in hash table
			kstring_t pg_id = { 0, 0, NULL };
			kputsn(data+matches[1].rm_so, matches[1].rm_eo-matches[1].rm_so, &pg_id);
			
			khiter_t k = kh_get(c2c, tbl->pg_trans, pg_id.s);
			free(pg_id.s);
			char* transformed_id = kh_value(tbl->pg_trans,k);
			// Replace
			kputsn(data, matches[1].rm_so-matches[0].rm_so, &transformed_line);
			kputs(transformed_id, &transformed_line);
			kputsn(data+matches[1].rm_eo, matches[0].rm_eo-matches[1].rm_eo, &transformed_line);
		} else { kputs(data, &transformed_line); }
		// Produce our output line and append it to out_text
		kputc('\n', &out_text);
		kputsn(transformed_line.s, transformed_line.l, &out_text);
		
		free(transformed_line.s);
		free(data);
		rg_iter = kl_next(rg_iter);
	}

	kl_destroy(hdrln,pg_list);
	free(matches);

	// Add trailing \n and write back to header
	free(out->text);
	kputc('\n', &out_text);
	out->l_text = out_text.l;
	out->text = ks_release(&out_text);
	pretty_header(&out->text,out->l_text);
}

static void bam_translate(bam1_t* b, trans_tbl_t* tbl)
{
	// Update target id if not unmapped tid
	if ( b->core.tid >= 0 ) { b->core.tid = tbl->tid_trans[b->core.tid]; }
	if ( b->core.mtid >= 0 ) { b->core.mtid = tbl->tid_trans[b->core.mtid]; }

	// If we have a RG update it
	uint8_t *rg = bam_aux_get(b, "RG");
	if (rg) {
		char* decoded_rg = bam_aux2Z(rg);
		khiter_t k = kh_get(c2c, tbl->rg_trans, decoded_rg);
		if (k != kh_end(tbl->rg_trans)) {
			char* translate_rg = kh_value(tbl->rg_trans,k);
			bam_aux_del(b, rg);
			bam_aux_append(b, "RG", 'Z', strlen(translate_rg) + 1, (uint8_t*)translate_rg);
		} else {
			fprintf(stderr, "[bam_translate] RG tag \"%s\" on read \"%s\" encountered with no corresponding entry in header, tag lost\n",decoded_rg, bam_get_qname(b));
			bam_aux_del(b, rg);
		}
	}

	// If we have a PG update it
	uint8_t *pg = bam_aux_get(b, "PG");
	if (pg) {
		char* decoded_pg = bam_aux2Z(pg);
		khiter_t k = kh_get(c2c, tbl->pg_trans, decoded_pg);
		if (k != kh_end(tbl->pg_trans)) {
			char* translate_pg = kh_value(tbl->pg_trans,k);
			bam_aux_del(b, pg);
			bam_aux_append(b, "PG", 'Z', strlen(translate_pg) + 1, (uint8_t*)translate_pg);
		} else {
			fprintf(stderr, "[bam_translate] PG tag \"%s\" on read \"%s\" encountered with no corresponding entry in header, tag lost\n",decoded_pg, bam_get_qname(b));
			bam_aux_del(b, pg);
		}
	}
}

int* rtrans_build(int n, int n_targets, trans_tbl_t* translation_tbl)
{
	// Create reverse translation table for tids
	int* rtrans = (int*)malloc(sizeof(int32_t)*n*n_targets);
	const int32_t NOTID = INT32_MIN;
	memset_pattern4((void*)rtrans, &NOTID, sizeof(int32_t)*n*n_targets);
	int i;
	for (i = 0; i < n; ++i) {
		int j;
		for (j = 0; j < (translation_tbl+i)->n_targets; ++j) {
			if ((translation_tbl+i)->tid_trans[j] != -1) {
				rtrans[i*n_targets + (translation_tbl+i)->tid_trans[j]] = j;
			}
		}
	}

	return rtrans;
}

#define MERGE_RG          1 // Attach RG tag based on filename
#define MERGE_UNCOMP      2 // Generate uncompressed BAM
#define MERGE_LEVEL1      4 // Compress the BAM at level 1 (fast) mode
#define MERGE_FORCE       8 // Overwrite output BAM if it exists
#define MERGE_COMBINE_RG 16 // Combine RG tags frather than redefining them
#define MERGE_COMBINE_PG 32 // Combine PG tags frather than redefining them

/*
 * How merging is handled
 *
 * If a hheader is defined use we will use that as our output header
 * otherwise we use the first header from the first input file.
 * 
 * Now go through each file and create a translation table for that file for:
 * -RG
 * -tid
 * -PG tags
 *
 * Then whenever we read a record from a bam we translate that read before
 * stashing it in the hash.
 *
 * In the actual merge, a read is read from each input file, translated and
 * stashed in the hash. This assumes that all input files are sorted in the
 * same way.  Next we just extract the next position ordered read from the
 * hash, and replace it if there are still reads left in it's source input
 * file. Finally we write our chosen read it to the output file.
 */

/*!
  @abstract    Merge multiple sorted BAM.
  @param  is_by_qname whether to sort by query name
  @param  out  output BAM file name
  @param  headers  name of SAM file from which to copy '@' header lines,
                   or NULL to copy them from the first file to be merged
  @param  n    number of files to be merged
  @param  fn   names of files to be merged

  @discussion Padding information may NOT correctly maintained. This
  function is NOT thread safe.
 */
int bam_merge_core2(int by_qname, const char *out, const char *headers, int n, char * const *fn, int flag, const char *reg, int n_threads, int level)
{
	samFile *fpout, **fp;
	heap1_t *heap;
	bam_hdr_t *hout = NULL;
	int i, j, *RG_len = NULL;
	uint64_t idx = 0;
	char **RG = NULL, mode[8];
	hts_itr_t **iter = NULL;
	trans_tbl_t *translation_tbl = NULL;

	// Is there a specified pre-prepared header to use for output?
	if (headers) {
		samFile* fpheaders = sam_open(headers, "r");
		if (fpheaders == NULL) {
			const char *message = strerror(errno);
			fprintf(stderr, "[bam_merge_core] cannot open '%s': %s\n", headers, message);
			return -1;
		}
		hout = sam_hdr_read(fpheaders);
		sam_close(fpheaders);
	}

	g_is_by_qname = by_qname;
	fp = (samFile**)calloc(n, sizeof(samFile));
	heap = (heap1_t*)calloc(n, sizeof(heap1_t));
	iter = (hts_itr_t**)calloc(n, sizeof(hts_itr_t*));
	translation_tbl = (trans_tbl_t*)calloc(n, sizeof(trans_tbl_t));
	// prepare RG tag from file names
	if (flag & MERGE_RG) {
		RG = (char**)calloc(n, sizeof(char*));
		RG_len = (int*)calloc(n, sizeof(int));
		for (i = 0; i != n; ++i) {
			int l = strlen(fn[i]);
			const char *s = fn[i];
			if (l > 4 && strcmp(s + l - 4, ".bam") == 0) l -= 4;
			for (j = l - 1; j >= 0; --j) if (s[j] == '/') break;
			++j; l -= j;
			RG[i] = (char*)calloc(l + 1, 1);
			RG_len[i] = l;
			strncpy(RG[i], s + j, l);
		}
	}
	// open and read the header from each file
	for (i = 0; i < n; ++i) {
		bam_hdr_t *hin;
		fp[i] = sam_open(fn[i], "r");
		if (fp[i] == NULL) {
			int j;
			fprintf(stderr, "[bam_merge_core] fail to open file %s\n", fn[i]);
			for (j = 0; j < i; ++j) sam_close(fp[j]);
			free(fp); free(heap);
			// FIXME: possible memory leak
			return -1;
		}
		hin = sam_hdr_read(fp[i]);
		if (hout == NULL) hout = hin;
		trans_tbl_init(hout, hin, translation_tbl+i, flag & MERGE_COMBINE_RG, flag & MERGE_COMBINE_PG);
		if ((translation_tbl+i)->lost_coord_sort && !by_qname) {
			fprintf(stderr, "[bam_merge_core] Order of targets in file %s caused coordinate sort to be lost\n", fn[i]);
		}
	}

	// If we're only merging a specified region move our iters to start at that point
	if (reg) {
		int* rtrans = rtrans_build(n, hout->n_targets, translation_tbl);
		
		int tid, beg, end;
		const char *name_lim = hts_parse_reg(reg, &beg, &end);
		char *name = malloc(name_lim - reg + 1);
		memcpy(name, reg, name_lim - reg);
		name[name_lim - reg] = '\0';
		tid = bam_name2id(hout, name);
		free(name);
		if (tid < 0) {
			fprintf(stderr, "[%s] Malformated region string or undefined reference name\n", __func__);
			return -1;
		}
		for (i = 0; i < n; ++i) {
			hts_idx_t *idx = sam_index_load(fp[i], fn[i]);
			// (rtrans[i*n+tid]) Look up what hout tid translates to in input tid space
			int mapped_tid = rtrans[i*hout->n_targets+tid];
			if (mapped_tid != INT32_MIN) {
				iter[i] = sam_itr_queryi(idx, mapped_tid, beg, end);
			} else {
				iter[i] = sam_itr_queryi(idx, HTS_IDX_NONE, 0, 0);
			}
			hts_idx_destroy(idx);
		}
		free(rtrans);
	} else {
		for (i = 0; i < n; ++i) {
			iter[i] = sam_itr_queryi(NULL, HTS_IDX_REST, 0, 0);
			if (iter[i] == NULL) {
				fprintf(stderr, "[%s] Memory allocation failed\n", __func__);
				return -1;
			}
		}
	}

	// Load the first read from each file into the heap
	for (i = 0; i < n; ++i) {
		heap1_t *h = heap + i;
		h->i = i;
		h->b = (bam1_t*)calloc(1, sizeof(bam1_t));
		if (sam_itr_next(fp[i], iter[i], h->b) >= 0) {
			bam_translate(h->b, translation_tbl + i);
			h->pos = ((uint64_t)h->b->core.tid<<32) | (uint32_t)((int32_t)h->b->core.pos+1)<<1 | bam_is_rev(h->b);
			h->idx = idx++;
		}
		else {
			h->pos = HEAP_EMPTY;
		}
	}

	// Open output file and write header
	if (flag & MERGE_UNCOMP) level = 0;
	else if (flag & MERGE_LEVEL1) level = 1;
	strcpy(mode, "wb");
	if (level >= 0) sprintf(mode + 1, "%d", level < 9? level : 9);
	if ((fpout = sam_open(out, mode)) == 0) {
		fprintf(stderr, "[%s] fail to create the output file.\n", __func__);
		return -1;
	}
	sam_hdr_write(fpout, hout);
	if (!(flag & MERGE_UNCOMP)) bgzf_mt(fpout->fp.bgzf, n_threads, 256);

	// Begin the actual merge
	ks_heapmake(heap, n, heap);
	while (heap->pos != HEAP_EMPTY) {
		bam1_t *b = heap->b;
		if (flag & MERGE_RG) {
			uint8_t *rg = bam_aux_get(b, "RG");
			if (rg) bam_aux_del(b, rg);
			bam_aux_append(b, "RG", 'Z', RG_len[heap->i] + 1, (uint8_t*)RG[heap->i]);
		}
		sam_write1(fpout, hout, b);
		if ((j = sam_itr_next(fp[heap->i], iter[heap->i], b)) >= 0) {
			bam_translate(b, translation_tbl + heap->i);
			heap->pos = ((uint64_t)b->core.tid<<32) | (uint32_t)((int)b->core.pos+1)<<1 | bam_is_rev(b);
			heap->idx = idx++;
		} else if (j == -1) {
			heap->pos = HEAP_EMPTY;
			free(heap->b->data); free(heap->b);
			heap->b = NULL;
		} else fprintf(stderr, "[bam_merge_core] '%s' is truncated. Continue anyway.\n", fn[heap->i]);
		ks_heapadjust(heap, 0, n, heap);
	}

	// Clean up and close
	if (flag & MERGE_RG) {
		for (i = 0; i != n; ++i) free(RG[i]);
		free(RG); free(RG_len);
	}
	for (i = 0; i != n; ++i) {
		trans_tbl_destroy(translation_tbl + i);
		hts_itr_destroy(iter[i]);
		sam_close(fp[i]);
	}
	bam_hdr_destroy(hout);
	sam_close(fpout);
	free(fp); free(heap); free(iter);
	return 0;
}

int bam_merge_core(int by_qname, const char *out, const char *headers, int n, char * const *fn, int flag, const char *reg)
{
	return bam_merge_core2(by_qname, out, headers, n, fn, flag, reg, 0, -1);
}

int bam_merge(int argc, char *argv[])
{
	int c, is_by_qname = 0, flag = 0, ret = 0, n_threads = 0, level = -1;
	char *fn_headers = NULL, *reg = NULL;
	const char *file_list = NULL;
	long random_seed = (long)time(NULL);

	while ((c = getopt(argc, argv, "h:nru1R:f@:l:cps:b:")) >= 0) {
		switch (c) {
		case 'r': flag |= MERGE_RG; break;
		case 'f': flag |= MERGE_FORCE; break;
		case 'h': fn_headers = strdup(optarg); break;
		case 'n': is_by_qname = 1; break;
		case '1': flag |= MERGE_LEVEL1; break;
		case 'u': flag |= MERGE_UNCOMP; break;
		case 'R': reg = strdup(optarg); break;
		case 'l': level = atoi(optarg); break;
		case '@': n_threads = atoi(optarg); break;
		case 'c': flag |= MERGE_COMBINE_RG; break;
		case 'p': flag |= MERGE_COMBINE_PG; break;
		case 's': random_seed = atol(optarg); break;
		case 'b': file_list = optarg; break;
		}
	}
	srand48(random_seed);
	if (optind>=argc || (!file_list && optind + 2 >= argc)) {
		fprintf(stderr, "\n");
		fprintf(stderr, "Usage:   samtools merge [-nr] [-h inh.sam] <out.bam> <in1.bam> <in2.bam> [...]\n\n");
		fprintf(stderr, "Options: -n       sort by read names\n");
		fprintf(stderr, "         -r       attach RG tag (inferred from file names)\n");
		fprintf(stderr, "         -u       uncompressed BAM output\n");
		fprintf(stderr, "         -f       overwrite the output BAM if exist\n");
		fprintf(stderr, "         -1       compress level 1\n");
		fprintf(stderr, "         -l INT   compression level, from 0 to 9 [-1]\n");
		fprintf(stderr, "         -@ INT   number of BAM compression threads [0]\n");
		fprintf(stderr, "         -R STR   merge file in the specified region STR [all]\n");
		fprintf(stderr, "         -h FILE  copy the header in FILE to <out.bam> [in1.bam]\n");
		fprintf(stderr, "         -c       combine RG tags with colliding IDs rather than amending them\n");
		fprintf(stderr, "         -p       combine PG tags with colliding IDs rather than amending them\n");
		fprintf(stderr, "         -s VALUE override random seed\n");
		fprintf(stderr, "         -b FILE  list of input BAM filenames, one per line [null]\n\n");
		return 1;
	}
	if (!(flag & MERGE_FORCE) && strcmp(argv[optind], "-")) {
		FILE *fp = fopen(argv[optind], "rb");
		if (fp != NULL) {
			fclose(fp);
			fprintf(stderr, "[%s] File '%s' exists. Please apply '-f' to overwrite. Abort.\n", __func__, argv[optind]);
			return 1;
		}
	}

	if (file_list) {
		// load the list of files to read
		int i, nfiles;
		char **fn = hts_readlines(file_list, &nfiles);
		if (fn) {
			if (bam_merge_core2(is_by_qname, argv[optind], fn_headers, nfiles, fn, flag, reg, n_threads, level) < 0) ret = 1;

			for (i=0; i<nfiles; i++) free(fn[i]);
			free(fn);
		}
		else {
			fprintf(stderr, "[%s] Invalid file list \"%s\"\n", __func__, file_list);
			ret = 1;
		}
	} else {
		// otherwise get list of files to merge from command line
		if (bam_merge_core2(is_by_qname, argv[optind], fn_headers, argc - (optind+1), argv + (optind+1), flag, reg, n_threads, level) < 0) ret = 1;
	}
<<<<<<< HEAD
=======
	if (bam_merge_core2(is_by_qname, argv[optind], fn_headers, nfiles, fn, flag, reg, n_threads, level) < 0) ret = 1;
	if ( file_list ) 
    {
        for (c=0; c<nfiles; c++) free(fn[c]);
        free(fn);
    }
>>>>>>> 6951d739
	free(reg);
	free(fn_headers);
	return ret;
}

/***************
 * BAM sorting *
 ***************/

#include <pthread.h>

typedef bam1_t *bam1_p;

static int change_SO(bam_hdr_t *h, const char *so)
{
	char *p, *q, *beg = NULL, *end = NULL, *newtext;
	if (h->l_text > 3) {
		if (strncmp(h->text, "@HD", 3) == 0) {
			if ((p = strchr(h->text, '\n')) == 0) return -1;
			*p = '\0';
			if ((q = strstr(h->text, "\tSO:")) != 0) {
				*p = '\n'; // change back
				if (strncmp(q + 4, so, p - q - 4) != 0) {
					beg = q;
					for (q += 4; *q != '\n' && *q != '\t'; ++q);
					end = q;
				} else return 0; // no need to change
			} else beg = end = p, *p = '\n';
		}
	}
	if (beg == NULL) { // no @HD
		h->l_text += strlen(so) + 15;
		newtext = (char*)malloc(h->l_text + 1);
		sprintf(newtext, "@HD\tVN:1.3\tSO:%s\n", so);
		strcat(newtext, h->text);
	} else { // has @HD but different or no SO
		h->l_text = (beg - h->text) + (4 + strlen(so)) + (h->text + h->l_text - end);
		newtext = (char*)malloc(h->l_text + 1);
		strncpy(newtext, h->text, beg - h->text);
		sprintf(newtext + (beg - h->text), "\tSO:%s", so);
		strcat(newtext, end);
	}
	free(h->text);
	h->text = newtext;
	return 0;
}

// Function to compare reads and determine which one is < the other
static inline int bam1_lt(const bam1_p a, const bam1_p b)
{
	if (g_is_by_qname) {
		int t = strnum_cmp(bam_get_qname(a), bam_get_qname(b));
		return (t < 0 || (t == 0 && (a->core.flag&0xc0) < (b->core.flag&0xc0)));
	} else return (((uint64_t)a->core.tid<<32|(a->core.pos+1)<<1|bam_is_rev(a)) < ((uint64_t)b->core.tid<<32|(b->core.pos+1)<<1|bam_is_rev(b)));
}
KSORT_INIT(sort, bam1_p, bam1_lt)

typedef struct {
	size_t buf_len;
	const char *prefix;
	bam1_p *buf;
	const bam_hdr_t *h;
	int index;
} worker_t;

static void write_buffer(const char *fn, const char *mode, size_t l, bam1_p *buf, const bam_hdr_t *h, int n_threads)
{
	size_t i;
	samFile* fp;
	fp = sam_open(fn, mode);
	if (fp == NULL) return;
	sam_hdr_write(fp, h);
	if (n_threads > 1) bgzf_mt(fp->fp.bgzf, n_threads, 256);
	for (i = 0; i < l; ++i)
		sam_write1(fp, h, buf[i]);
	sam_close(fp);
}

static void *worker(void *data)
{
	worker_t *w = (worker_t*)data;
	char *name;
	ks_mergesort(sort, w->buf_len, w->buf, 0);
	name = (char*)calloc(strlen(w->prefix) + 20, 1);
	sprintf(name, "%s.%.4d.bam", w->prefix, w->index);
	write_buffer(name, "wb1", w->buf_len, w->buf, w->h, 0);
	free(name);
	return 0;
}

static int sort_blocks(int n_files, size_t k, bam1_p *buf, const char *prefix, const bam_hdr_t *h, int n_threads)
{
	int i;
	size_t rest;
	bam1_p *b;
	pthread_t *tid;
	pthread_attr_t attr;
	worker_t *w;

	if (n_threads < 1) n_threads = 1;
	if (k < n_threads * 64) n_threads = 1; // use a single thread if we only sort a small batch of records
	pthread_attr_init(&attr);
	pthread_attr_setdetachstate(&attr, PTHREAD_CREATE_JOINABLE);
	w = (worker_t*)calloc(n_threads, sizeof(worker_t));
	tid = (pthread_t*)calloc(n_threads, sizeof(pthread_t));
	b = buf; rest = k;
	for (i = 0; i < n_threads; ++i) {
		w[i].buf_len = rest / (n_threads - i);
		w[i].buf = b;
		w[i].prefix = prefix;
		w[i].h = h;
		w[i].index = n_files + i;
		b += w[i].buf_len; rest -= w[i].buf_len;
		pthread_create(&tid[i], &attr, worker, &w[i]);
	}
	for (i = 0; i < n_threads; ++i) pthread_join(tid[i], 0);
	free(tid); free(w);
	return n_files + n_threads;
}

/*!
  @abstract Sort an unsorted BAM file based on the chromosome order
  and the leftmost position of an alignment

  @param  is_by_qname whether to sort by query name
  @param  fn       name of the file to be sorted
  @param  prefix   prefix of the temporary files (prefix.NNNN.bam are written)
  @param  fnout    name of the final output file to be written
  @param  max_mem  approxiate maximum memory (very inaccurate)
  @return 0 for successful sorting, negative on errors

  @discussion It may create multiple temporary subalignment files
  and then merge them by calling bam_merge_core(). This function is
  NOT thread safe.
 */
int bam_sort_core_ext(int is_by_qname, const char *fn, const char *prefix, const char *fnout, size_t _max_mem, int n_threads, int level)
{
	int ret, i, n_files = 0;
	size_t mem, max_k, k, max_mem;
	bam_hdr_t *header;
	samFile *fp;
	bam1_t *b, **buf;

	if (n_threads < 2) n_threads = 1;
	g_is_by_qname = is_by_qname;
	max_k = k = 0; mem = 0;
	max_mem = _max_mem * n_threads;
	buf = NULL;
	fp = sam_open(fn, "r");
	if (fp == NULL) {
		fprintf(stderr, "[bam_sort_core] fail to open file %s\n", fn);
		return -1;
	}
	header = sam_hdr_read(fp);
	if (is_by_qname) change_SO(header, "queryname");
	else change_SO(header, "coordinate");
	// write sub files
	for (;;) {
		if (k == max_k) {
			size_t old_max = max_k;
			max_k = max_k? max_k<<1 : 0x10000;
			buf = (bam1_t**)realloc(buf, max_k * sizeof(bam1_t*));
			memset(buf + old_max, 0, sizeof(bam1_t*) * (max_k - old_max));
		}
		if (buf[k] == NULL) buf[k] = (bam1_t*)calloc(1, sizeof(bam1_t));
		b = buf[k];
		if ((ret = sam_read1(fp, header, b)) < 0) break;
		if (b->l_data < b->m_data>>2) { // shrink
			b->m_data = b->l_data;
			kroundup32(b->m_data);
			b->data = (uint8_t*)realloc(b->data, b->m_data);
		}
		mem += sizeof(bam1_t) + b->m_data + sizeof(void*) + sizeof(void*); // two sizeof(void*) for the data allocated to pointer arrays
		++k;
		if (mem >= max_mem) {
			n_files = sort_blocks(n_files, k, buf, prefix, header, n_threads);
			mem = k = 0;
		}
	}
	if (ret != -1)
		fprintf(stderr, "[bam_sort_core] truncated file. Continue anyway.\n");
	// write the final output
	if (n_files == 0) { // a single block
		char mode[8];
		strcpy(mode, "w");
		if (level >= 0) sprintf(mode + 1, "%d", level < 9? level : 9);
		ks_mergesort(sort, k, buf, 0);
		write_buffer(fnout, mode, k, buf, header, n_threads);
	} else { // then merge
		char **fns;
		n_files = sort_blocks(n_files, k, buf, prefix, header, n_threads);
		fprintf(stderr, "[bam_sort_core] merging from %d files...\n", n_files);
		fns = (char**)calloc(n_files, sizeof(char*));
		for (i = 0; i < n_files; ++i) {
			fns[i] = (char*)calloc(strlen(prefix) + 20, 1);
			sprintf(fns[i], "%s.%.4d.bam", prefix, i);
            bam_index_build(fns[i],0);    // index the newly created blocks
		}
		if (bam_merge_core2(is_by_qname, fnout, 0, n_files, fns, 0, 0, n_threads, level) < 0) {
			// Propagate bam_merge_core2() failure; it has already emitted a
			// message explaining the failure, so no further message is needed.
			return -1;
		}
		for (i = 0; i < n_files; ++i) {
            kstring_t str = {0,0,0};
            ksprintf(&str,"%s.bai",fns[i]);
            unlink(str.s);
            free(str.s);
			unlink(fns[i]);
			free(fns[i]);
		}
		free(fns);
	}
	// free
	for (k = 0; k < max_k; ++k) {
		if (!buf[k]) continue;
		free(buf[k]->data);
		free(buf[k]);
	}
	free(buf);
	bam_hdr_destroy(header);
	sam_close(fp);
	return 0;
}

int bam_sort_core(int is_by_qname, const char *fn, const char *prefix, size_t max_mem)
{
	int ret;
	char *fnout = calloc(strlen(prefix) + 4 + 1, 1);
	sprintf(fnout, "%s.bam", prefix);
	ret = bam_sort_core_ext(is_by_qname, fn, prefix, fnout, max_mem, 0, -1);
	free(fnout);
	return ret;
}

int bam_sort(int argc, char *argv[])
{
	size_t max_mem = 768<<20; // 512MB
	int c, is_by_qname = 0, is_stdout = 0, ret = 0, n_threads = 0, level = -1, full_path = 0;
	char *fnout;
	while ((c = getopt(argc, argv, "fnom:@:l:")) >= 0) {
		switch (c) {
		case 'f': full_path = 1; break;
		case 'o': is_stdout = 1; break;
		case 'n': is_by_qname = 1; break;
		case 'm': {
				char *q;
				max_mem = strtol(optarg, &q, 0);
				if (*q == 'k' || *q == 'K') max_mem <<= 10;
				else if (*q == 'm' || *q == 'M') max_mem <<= 20;
				else if (*q == 'g' || *q == 'G') max_mem <<= 30;
				break;
			}
		case '@': n_threads = atoi(optarg); break;
		case 'l': level = atoi(optarg); break;
		}
	}
	if (optind + 2 > argc) {
		fprintf(stderr, "\n");
		fprintf(stderr, "Usage:   samtools sort [options] <in.bam> <out.prefix>\n\n");
		fprintf(stderr, "Options: -n        sort by read name\n");
		fprintf(stderr, "         -f        use <out.prefix> as full file name instead of prefix\n");
		fprintf(stderr, "         -o        final output to stdout\n");
		fprintf(stderr, "         -l INT    compression level, from 0 to 9 [-1]\n");
		fprintf(stderr, "         -@ INT    number of sorting and compression threads [1]\n");
		fprintf(stderr, "         -m INT    max memory per thread; suffix K/M/G recognized [768M]\n");
		fprintf(stderr, "\n");
		return 1;
	}

	if (is_stdout) fnout = strdup("-");
	else {
		fnout = calloc(strlen(argv[optind+1]) + 4 + 1, 1);
		sprintf(fnout, "%s%s", argv[optind+1], full_path? "" : ".bam");
	}

	if (bam_sort_core_ext(is_by_qname, argv[optind], argv[optind+1], fnout, max_mem, n_threads, level) < 0) ret = 1;
	free(fnout);
	return ret;
}<|MERGE_RESOLUTION|>--- conflicted
+++ resolved
@@ -795,15 +795,6 @@
 		// otherwise get list of files to merge from command line
 		if (bam_merge_core2(is_by_qname, argv[optind], fn_headers, argc - (optind+1), argv + (optind+1), flag, reg, n_threads, level) < 0) ret = 1;
 	}
-<<<<<<< HEAD
-=======
-	if (bam_merge_core2(is_by_qname, argv[optind], fn_headers, nfiles, fn, flag, reg, n_threads, level) < 0) ret = 1;
-	if ( file_list ) 
-    {
-        for (c=0; c<nfiles; c++) free(fn[c]);
-        free(fn);
-    }
->>>>>>> 6951d739
 	free(reg);
 	free(fn_headers);
 	return ret;
@@ -1000,7 +991,6 @@
 		for (i = 0; i < n_files; ++i) {
 			fns[i] = (char*)calloc(strlen(prefix) + 20, 1);
 			sprintf(fns[i], "%s.%.4d.bam", prefix, i);
-            bam_index_build(fns[i],0);    // index the newly created blocks
 		}
 		if (bam_merge_core2(is_by_qname, fnout, 0, n_files, fns, 0, 0, n_threads, level) < 0) {
 			// Propagate bam_merge_core2() failure; it has already emitted a
@@ -1008,10 +998,6 @@
 			return -1;
 		}
 		for (i = 0; i < n_files; ++i) {
-            kstring_t str = {0,0,0};
-            ksprintf(&str,"%s.bai",fns[i]);
-            unlink(str.s);
-            free(str.s);
 			unlink(fns[i]);
 			free(fns[i]);
 		}
